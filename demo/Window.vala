/*
* Copyright (c) 2017
*
* This program is free software; you can redistribute it and/or
* modify it under the terms of the GNU General Public
* License as published by the Free Software Foundation; either
* version 2 of the License, or (at your option) any later version.
*
* This program is distributed in the hope that it will be useful,
* but WITHOUT ANY WARRANTY; without even the implied warranty of
* MERCHANTABILITY or FITNESS FOR A PARTICULAR PURPOSE.  See the GNU
* General Public License for more details.
*
* You should have received a copy of the GNU General Public
* License along with this program; if not, write to the
* Free Software Foundation, Inc., 51 Franklin Street, Fifth Floor,
* Boston, MA 02110-1301 USA
*
* Authored by: Felipe Escoto <felescoto95@hotmail.com>
*/

int main (string argv[]) {
    GtkClutter.init (ref argv);

    var window = new Gtk.Window ();
    window.title = "GtkCanvas Demo";

    window.resize (1000, 800);

    var canvas = new GtkCanvas.Canvas (600, 400);
    canvas.add_shape ("rectangle", "blue", 45.0);
    canvas.add_shape ("rectangle", "red", 30.0);
    canvas.add_shape ("circle", "green", 0.0);
<<<<<<< HEAD
=======

    canvas.clicked.connect ((modifier) => {
        canvas.resizer.visible = false;
    });
>>>>>>> 6da999fc

    var canvas_label = new Gtk.Label ("Canvas Properties");
    canvas_label.get_style_context ().add_class ("h4");

    var width = new Gtk.SpinButton.with_range (100, 10000, 10);
    width.value = canvas.width;
    width.value_changed.connect (() => {
        canvas.width = (int) width.value;
    });

    var height = new Gtk.SpinButton.with_range (100, 10000, 10);
    height.value = canvas.height;
    height.value_changed.connect (() => {
        canvas.height = (int) height.value;
    });

    var testing_grid = new Gtk.Grid ();
    testing_grid.orientation = Gtk.Orientation.VERTICAL;
    testing_grid.row_spacing = 6;

    var new_shape = new Gtk.Button.with_label ("Add Shape");
    new_shape.clicked.connect (() => {
<<<<<<< HEAD
        var actor = canvas.add_shape ("rectangle", "rgb(255, 198, 153)", 0.0);
=======
        var actor = canvas.add_shape ("rectangle", "yellow", 0.0);
>>>>>>> 6da999fc

        // Example on how you can add an animation
        actor.set_pivot_point (0.5f, 0.5f);
        actor.set_scale (0.01f, 0.01f);
        actor.opacity = 0;

        actor.save_easing_state ();
        actor.set_easing_mode (Clutter.AnimationMode.EASE_OUT_EXPO);
        actor.set_easing_duration (200);
        actor.set_scale (1.0f, 1.0f);
        actor.opacity = 255U;
        actor.restore_easing_state ();
    });

    testing_grid.add (canvas_label);
    testing_grid.add (width);
    testing_grid.add (height);
    testing_grid.add (new_shape);

    var main_grid = new Gtk.Grid ();
    main_grid.margin = 6;
    main_grid.column_spacing = 6;
    main_grid.orientation = Gtk.Orientation.HORIZONTAL;

    var separator = new Gtk.Separator (Gtk.Orientation.VERTICAL);

    main_grid.add (canvas);
    main_grid.add (separator);
    main_grid.add (testing_grid);

    window.add (main_grid);

    window.destroy.connect (Gtk.main_quit);
    window.show_all ();
    Gtk.main ();
    return 0;
}<|MERGE_RESOLUTION|>--- conflicted
+++ resolved
@@ -31,13 +31,10 @@
     canvas.add_shape ("rectangle", "blue", 45.0);
     canvas.add_shape ("rectangle", "red", 30.0);
     canvas.add_shape ("circle", "green", 0.0);
-<<<<<<< HEAD
-=======
 
     canvas.clicked.connect ((modifier) => {
         canvas.resizer.visible = false;
     });
->>>>>>> 6da999fc
 
     var canvas_label = new Gtk.Label ("Canvas Properties");
     canvas_label.get_style_context ().add_class ("h4");
@@ -60,11 +57,7 @@
 
     var new_shape = new Gtk.Button.with_label ("Add Shape");
     new_shape.clicked.connect (() => {
-<<<<<<< HEAD
-        var actor = canvas.add_shape ("rectangle", "rgb(255, 198, 153)", 0.0);
-=======
         var actor = canvas.add_shape ("rectangle", "yellow", 0.0);
->>>>>>> 6da999fc
 
         // Example on how you can add an animation
         actor.set_pivot_point (0.5f, 0.5f);
