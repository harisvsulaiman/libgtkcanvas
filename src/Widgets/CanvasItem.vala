/*
* Copyright (C) 2017
*
* This program or library is free software; you can redistribute it
* and/or modify it under the terms of the GNU Lesser General Public
* License as published by the Free Software Foundation; either
* version 3 of the License, or (at your option) any later version.
*
* This library is distributed in the hope that it will be useful,
* but WITHOUT ANY WARRANTY; without even the implied warranty of
* MERCHANTABILITY or FITNESS FOR A PARTICULAR PURPOSE. See the GNU
* Lesser General Public License for more details.
*
* You should have received a copy of the GNU Lesser General
* Public License along with this library; if not, write to the
* Free Software Foundation, Inc., 51 Franklin Street, Fifth Floor,
* Boston, MA 02110-1301 USA.
*
* Authored by: Felipe Escoto <felescoto95@hotmail.com>
*/

/**
 * CanvasItem is a {@link Clutter.Actor} which is the base class of all items that can appear on the Canvas.
 *
 * This class should take care of the basics such as dragging, clicks and rotation,
 * and leave more specific implementations to child classes.
 */
public class GtkCanvas.CanvasItem : Clutter.Actor {
    /**
     * Signal triggered when this is selected by the user.
     *
     * @param modifiers this is a mask that contains all the modifiers for the event such as if Shift/Ctrl were pressed, or which button on the mouse was clicked
     */
    public signal void selected (Clutter.ModifierType modifiers);

    /**
<<<<<<< HEAD
     * Fill color of the shape
     */
    public string color;

    /**
     * Rotation value
     */
    public double rotation;
=======
     * Signal triggered when the rectangle of this changes
     */
    public signal void updated ();

    /**
     * Triggered after a move operation, when the mouse button is lifted
     */
    public signal void on_move_end ();
>>>>>>> 91133c3b

    private MoveAction move_action;
    private HoverAction hover_action;

    /**
     * True if this is currently being dragged
     */
    public bool dragging { get; internal set; default = false; }

    /**
     * True if this was just clicked, but not yet moved
     */
    public bool clicked { get; internal set; default = false; }

<<<<<<< HEAD
    /**
     * Location coordinates
     */
    public int real_x { get; set; }
    public int real_y { get; set; }

    /**
     * Size units
     */
    public int real_w { get; set; }
    public int real_h { get; set; }

    /**
     * Ratio relative to the container to properly scale all the elements
     */
    internal double ratio;
=======
    public float real_x { get; private set; }
    public float real_y { get; private set; }
    public float real_w { get; private set; }
    public float real_h { get; private set; }

    /**
     * The item's rotation. From 0 to 360 degrees
     */
    public double rotation {
        get {
            return _rotation;
        } set {
            if (value < 0) return;

            _rotation = value % 360;
            rotation_angle_z = value % 360;
        }
    }
    private double _rotation = 0.0;

    internal float ratio = 1.0f;

    public CanvasItem.with_values (float x, float y, float w, float h, string color) {
        Object (background_color: Clutter.Color.from_string (color));
        set_rectangle (x, y, w, h);
    }

    public CanvasItem () {
        set_rectangle (0, 0, 100, 100);
    }
>>>>>>> 91133c3b

    construct {
        reactive = true;
        set_pivot_point (0.5f, 0.5f);

        move_action = new MoveAction (this);
        hover_action = new HoverAction (this);

        enter_event.connect (() => {
            hover_action.toggle (true);
        });

        leave_event.connect (() => {
            hover_action.toggle (false);
        });
    }

    /**
    * Set's the coordenates and size of this, ignoring nulls. This is where the "real_n" should be set.
    */
    public void set_rectangle (float? x, float? y, float? w, float? h) {
        if (x != null) {
            real_x = x;
        }

        if (y != null) {
            real_y = y;
        }

        if (w != null) {
            real_w = w;
        }

        if (h != null) {
            real_h = h;
        }

        apply_ratio (ratio);
    }

    internal void apply_ratio (float ratio) {
        this.ratio = ratio;

        width =  (real_w  * ratio);
        height = (real_h * ratio);
        x = (real_x * ratio);
        y = (real_y * ratio);

        updated ();
    }

    internal void apply_rotation (double rotation) {
        if (rotation == 0.0) {
            return;
        }
        var rotate = new Clutter.RotateAction ();
        rotate.rotate (this, rotation);
    }
}<|MERGE_RESOLUTION|>--- conflicted
+++ resolved
@@ -34,16 +34,6 @@
     public signal void selected (Clutter.ModifierType modifiers);
 
     /**
-<<<<<<< HEAD
-     * Fill color of the shape
-     */
-    public string color;
-
-    /**
-     * Rotation value
-     */
-    public double rotation;
-=======
      * Signal triggered when the rectangle of this changes
      */
     public signal void updated ();
@@ -52,7 +42,6 @@
      * Triggered after a move operation, when the mouse button is lifted
      */
     public signal void on_move_end ();
->>>>>>> 91133c3b
 
     private MoveAction move_action;
     private HoverAction hover_action;
@@ -67,28 +56,17 @@
      */
     public bool clicked { get; internal set; default = false; }
 
-<<<<<<< HEAD
     /**
      * Location coordinates
      */
-    public int real_x { get; set; }
-    public int real_y { get; set; }
+    public float real_x { get; set; }
+    public float real_y { get; set; }
 
     /**
      * Size units
      */
-    public int real_w { get; set; }
-    public int real_h { get; set; }
-
-    /**
-     * Ratio relative to the container to properly scale all the elements
-     */
-    internal double ratio;
-=======
-    public float real_x { get; private set; }
-    public float real_y { get; private set; }
-    public float real_w { get; private set; }
-    public float real_h { get; private set; }
+    public float real_w { get; set; }
+    public float real_h { get; set; }
 
     /**
      * The item's rotation. From 0 to 360 degrees
@@ -105,6 +83,14 @@
     }
     private double _rotation = 0.0;
 
+    /**
+    * Fill color of the shape
+    */
+    public string color;
+
+    /**
+     * Ratio relative to the container to properly scale all the elements
+     */
     internal float ratio = 1.0f;
 
     public CanvasItem.with_values (float x, float y, float w, float h, string color) {
@@ -115,7 +101,6 @@
     public CanvasItem () {
         set_rectangle (0, 0, 100, 100);
     }
->>>>>>> 91133c3b
 
     construct {
         reactive = true;
