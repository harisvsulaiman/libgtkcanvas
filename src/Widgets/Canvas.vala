/*
* Copyright (C) 2017
*
* This program or library is free software; you can redistribute it
* and/or modify it under the terms of the GNU Lesser General Public
* License as published by the Free Software Foundation; either
* version 3 of the License, or (at your option) any later version.
*
* This library is distributed in the hope that it will be useful,
* but WITHOUT ANY WARRANTY; without even the implied warranty of
* MERCHANTABILITY or FITNESS FOR A PARTICULAR PURPOSE. See the GNU
* Lesser General Public License for more details.
*
* You should have received a copy of the GNU Lesser General
* Public License along with this library; if not, write to the
* Free Software Foundation, Inc., 51 Franklin Street, Fifth Floor,
* Boston, MA 02110-1301 USA.
*
* Authored by: Felipe Escoto <felescoto95@hotmail.com>
*/

/**
 * This is a widget that holds and renders {@link GtkCanvas.CanvasItem} and their subclasses
 *
 * This class should take care of zoom-in/out, and maintaing the aspect ratio of this and it's CanvasItems when the canvas is resized.
 */
public class GtkCanvas.Canvas : Gtk.AspectFrame {
    /**
     * Signal triggered when a {@link GtkCanvas.CanvasItem} on this canvas is selected by the user.
     *
     * @param item The canvas item which triggered the event.
     * @param modifiers A mask that contains all the modifiers for the event such as if Shift/Ctrl were pressed, or which button on the mouse was clicked.
     */
    public signal void item_selected (CanvasItem item, Clutter.ModifierType modifiers);

    public CanvasItem item;
    private List<CanvasItem> items;

    private int current_allocated_width;
    private float current_ratio = 1.0f;

    private GtkClutter.Embed stage;

    /**
    * The resizer the {@link GtkCanvas.CanvasItem}s in this canvas will use.
    *
    * Can be overwritten to make the items use a different style of resizer.
    */
    protected ItemResizer resizer { get; protected set; }

    /**
    * This value controls the zoom level the items will use.
    * A value of 0.5 will make items half as big, while a value of 2.0 make them twice as large
    *
    * Defaults to 1.0, and must be larger than 0. Currently does not do anything until scrolling gets implemented
    */
    public float zoom_level {
        get {
            return _zoom_level;
        } set {
            if (value < 1) return;

            //_zoom_level = value;
            update_current_ratio ();
        }
    }
    private float _zoom_level = 1.0f;

   /**
    * The "virtual" width of the canvas. This is the size in pixels that the canvas will represent.
    *
    * Defaults to 100, and must be larger than 0
    */
    public int width {
        get {
            return _width;
        } set {
            if (value < 1) return;

            _width = value;
            ratio = (float) width / height;
            update_current_ratio ();
        }
    }
    private int _width = 100;

    /**
    * The "virtual" height of the canvas. This is the size in pixels that the canvas will represent.
    *
    * Defaults to 100, and must be larger than 0
    */
    public int height {
        get {
            return _height;
        } set {
            if (value < 1) return;

            _height = value;
            ratio = (float) width / height;
            update_current_ratio ();
        }
    }
    private int _height = 100;

    /**
    * Creates a new {@link GtkCanvas.Canvas}.
    *
    * @param width the width in px the canvas will represent
    * @param height the height in px the canvas will represent
    */
    public Canvas (int width, int height) {
        Object (width: width, height: height, obey_child: false);
    }

    construct {
        stage = new GtkClutter.Embed ();
        stage.set_use_layout_size (false);

        var actor = stage.get_stage ();

        items = new List<CanvasItem>();

        resizer = new ItemResizer (actor);
        add (stage);
    }

    /**
    * Adds a test shape. Great for testing the library!
    *
    * @param type the shape to be generated [rectangle, circle, triangle]
    * @param color the color the test-shape will be, in CSS format
    * @param rotation the amount of degrees the item will be rotated
    */
<<<<<<< HEAD
    public CanvasItem add_shape (string type, string color, double rotation) {
        switch (type) {
            case "rectangle":
                item = new ShapeRectangle (color, rotation);
            break;
            case "circle":
                item = new ShapeCircle (color, rotation);
            break;
        }
=======
    public CanvasItem add_test_shape (string color, double rotation) {
        var item = new CanvasItem ();
        item.background_color = Clutter.Color.from_string (color);

        item.rotation = rotation;
>>>>>>> 91133c3b

        add_item (item);
        return item;
    }

    /**
    * Adds a {@link CanvasItem} to this
    *
    * @param item the canvas item to be added
    */
    public void add_item (CanvasItem item) {
        items.prepend (item);
        stage.get_stage ().add_child (item);
        item.apply_ratio (current_ratio);

        item.selected.connect ((modifiers) => {
            item_selected (item, modifiers);
            resizer.select_item (item);
        });
    }

    private void update_current_ratio () {
        current_allocated_width = stage.get_allocated_width ();
        if (current_allocated_width < 0) return;

        current_ratio = ((float) (current_allocated_width) / width) * zoom_level;

        foreach (var item in items) {
            item.apply_ratio (current_ratio);
        }
    }

    /**
    * For internal usage
    */
    public override bool draw (Cairo.Context cr) {
        if (current_allocated_width != stage.get_allocated_width ()) {
            update_current_ratio ();
        }

        return base.draw (cr);
    }
}<|MERGE_RESOLUTION|>--- conflicted
+++ resolved
@@ -131,7 +131,6 @@
     * @param color the color the test-shape will be, in CSS format
     * @param rotation the amount of degrees the item will be rotated
     */
-<<<<<<< HEAD
     public CanvasItem add_shape (string type, string color, double rotation) {
         switch (type) {
             case "rectangle":
@@ -141,13 +140,6 @@
                 item = new ShapeCircle (color, rotation);
             break;
         }
-=======
-    public CanvasItem add_test_shape (string color, double rotation) {
-        var item = new CanvasItem ();
-        item.background_color = Clutter.Color.from_string (color);
-
-        item.rotation = rotation;
->>>>>>> 91133c3b
 
         add_item (item);
         return item;
